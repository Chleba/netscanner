--- conflicted
+++ resolved
@@ -126,65 +126,6 @@
     }
 
     fn send_arp(&mut self, target_ip: Ipv4Addr) {
-<<<<<<< HEAD
-            let active_interface = match self.active_interface.clone() {
-                Some(intf) => intf,
-                None => return, // Or send an error Action
-            };
-
-            if let Some(active_interface_mac) = active_interface.mac {
-            let ipv4 = active_interface.ips.iter().find(|f| f.is_ipv4()).unwrap();
-            let source_ip: Ipv4Addr = ipv4.ip().to_string().parse().unwrap();
-
-            let (mut sender, _) =
-                match pnet::datalink::channel(&active_interface, Default::default()) {
-                    Ok(Channel::Ethernet(tx, rx)) => (tx, rx),
-                    Ok(_) => {
-                        let tx_action = self.action_tx.clone().unwrap();
-                        tx_action
-                            .send(Action::Error("Unknown or unsopported channel type".into()))
-                            .unwrap();
-                        return;
-                    }
-                    Err(e) => {
-                        let tx_action = self.action_tx.clone().unwrap();
-                        tx_action
-                            .send(Action::Error(format!(
-                                "Unable to create datalink channel: {e}"
-                            )))
-                            .unwrap();
-                        return;
-                    }
-                };
-
-            let mut ethernet_buffer = [0u8; 42];
-            let mut ethernet_packet = MutableEthernetPacket::new(&mut ethernet_buffer).unwrap();
-
-            ethernet_packet.set_destination(MacAddr::broadcast());
-            // ethernet_packet.set_source(active_interface.mac.unwrap());
-            ethernet_packet.set_source(active_interface_mac);
-            ethernet_packet.set_ethertype(EtherTypes::Arp);
-
-            let mut arp_buffer = [0u8; 28];
-            let mut arp_packet = MutableArpPacket::new(&mut arp_buffer).unwrap();
-
-            arp_packet.set_hardware_type(ArpHardwareTypes::Ethernet);
-            arp_packet.set_protocol_type(EtherTypes::Ipv4);
-            arp_packet.set_hw_addr_len(6);
-            arp_packet.set_proto_addr_len(4);
-            arp_packet.set_operation(ArpOperations::Request);
-            arp_packet.set_sender_hw_addr(active_interface_mac);
-            arp_packet.set_sender_proto_addr(source_ip);
-            arp_packet.set_target_hw_addr(MacAddr::zero());
-            arp_packet.set_target_proto_addr(target_ip);
-
-            ethernet_packet.set_payload(arp_packet.packet_mut());
-
-            sender
-                .send_to(ethernet_packet.packet(), None)
-                .unwrap()
-                .unwrap();
-=======
         if let Some(active_interface) = &self.active_interface {
             if let Some(active_interface_mac) = active_interface.mac {
                 let ipv4 = active_interface.ips.iter().find(|f| f.is_ipv4()).unwrap();
@@ -242,7 +183,6 @@
                     .unwrap()
                     .unwrap();
             }
->>>>>>> 596753ca
         }
     }
 
